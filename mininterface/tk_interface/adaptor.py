import sys
from tkinter import LEFT, Button, Frame, Label, TclError, Text, Tk
from typing import Any, Callable

from tkscrollableframe import ScrolledFrame
from tktooltip import ToolTip

from tkinter_form import Form, Value

from ..exceptions import Cancelled, InterfaceNotAvailable
from ..form_dict import TagDict, formdict_to_widgetdict
from ..mininterface.adaptor import BackendAdaptor
from ..mininterface.mixin import RichUiAdaptor
from ..settings import GuiSettings
from ..tag import Tag
from .facet import TkFacet
from .utils import recursive_set_focus, replace_widgets


class TkAdaptor(Tk, RichUiAdaptor, BackendAdaptor):
    """ An editing Tk window. """

    facet: TkFacet
    settings: GuiSettings

    def __init__(self, *args):
        BackendAdaptor.__init__(self, *args)

        try:
            Tk.__init__(self)
        except TclError:
            # even when installed the libraries are installed, display might not be available, hence tkinter fails
            raise InterfaceNotAvailable

        self.params = None
        self._result = None
        self._event_bindings = {}
        # NOTE: I'd prefer to have shortcuts somewhere ex. in the status bar ad hoc
        self.shortcuts = set([
            "F1: Show this help",
            "Enter: Submit form",
            "Escape: Cancel"
        ])
        self.title(self.interface.title)
        self.bind('<Escape>', lambda _: self._ok(Cancelled))
        self.bind('<F1>', self._show_help)  # Help with Ctrl+H

        # NOTE it would be nice to auto-hide the scrollbars if not needed
        self.sf = ScrolledFrame(self, use_ttk=True)
        """ scrollable superframe """
        self.sf.pack(side="top", expand=1, fill="both")

        self.frame = self.sf.display_widget(Frame)
        """ dialog frame """

        self.label = Label(self.frame, text="")
        self.label.pack_forget()

        self.text_widget = Text(self.frame, wrap='word', height=20, width=80)
        self.text_widget.pack_forget()
        self.pending_buffer = []
        """ Text that has been written to the text widget but might not be yet seen by user.
            Because no mainloop was invoked.
        """

    def _show_help(self, event=None):
        """Show help information in a popup window"""
        help_window = Tk()
        help_window.title("Keyboard Shortcuts")

        # Display all shortcuts
        help_text = "Keyboard Shortcuts:\n" + "\n".join(f"- {hint}" for hint in sorted(self.shortcuts))
        help_label = Label(
            help_window, text=help_text, justify=LEFT, padx=20, pady=20)
        help_label.pack()
        help_window.bind('<Escape>', lambda e: help_window.destroy())
        help_window.focus_set()

    def widgetize(self, tag: Tag) -> Value:
        """ Wrap Tag to a textual widget. """
        v = tag._get_ui_val()
        if tag.annotation is bool and not isinstance(v, bool):
            # tkinter_form unfortunately needs the bool type to display correct widget,
            # otherwise we end up with a text Entry.
            v = bool(v)
        elif not isinstance(v, (float, int, str, bool)):
            v = str(v)
        return Value(v, tag.description)

    def run_dialog(self, form: TagDict, title: str = "", submit: bool | str = True) -> TagDict:
        """ Let the user edit the form_dict values in a GUI window.
        On abrupt window close, the program exits.
        """
        super().run_dialog(form, title, submit)
        if title:
            self.facet.set_title(title)

        self.form = Form(self.frame,
                         name_form="",
                         form_dict=formdict_to_widgetdict(form, self.widgetize),
                         name_button=submit if isinstance(submit, str) else "Ok",
                         button_command=self._ok if submit else None
                         )
        self.form.pack()

        # Add radio etc.
        replace_widgets(self, self.form.fields, form)

        # Set the submit and exit settings
        if self.form.button:
            tip = "Enter (when button focused)"
            ToolTip(self.form.button, msg=tip)  # NOTE is not destroyed in _clear
<<<<<<< HEAD

            # Bind Enter to the button with focus
            self.form.button.bind("<Return>", lambda event: self._ok())

            # Also bind Enter to the form, but check focus first
            def handle_form_enter(event):
                focused = self.focus_get()
                if focused == self.form.button:
                    self._ok()
                    return "break"
                return None

            self._bind_event("<Return>", handle_form_enter)

=======
            self._bind_event(keysym, self._ok)

            # submit button styling
            # self.form.button.grid_configure(sticky="", pady=15)
            # self.form.button.config(width=15)
>>>>>>> 3af2b6e6
        self.protocol("WM_DELETE_WINDOW", lambda: sys.exit(0))

        # focus the first element and run
        recursive_set_focus(self.form)

        # status bar would look like this
        # status_var = StringVar()
        # status_var.set("F1 – help")
        # status_label = Label(self.frame, textvariable=status_var, relief="sunken", anchor="w", padx=5)
        # status_label.pack(side="bottom", fill="x", pady=(20, 0))

        return self.mainloop(lambda: self.validate(form, title, submit))

    def validate(self, form: TagDict, title: str, submit) -> TagDict:
        if not Tag._submit(form, self.form.get()) or not self.submit_done():
            return self.run_dialog(form, title, submit)
        return form

    def yes_no(self, text: str, focus_no=True):
        return self.buttons(text, [("Yes", True), ("No", False)], int(focus_no)+1)

    def buttons(self, text: str, buttons: list[tuple[str, Any]], focused: int = 1):
        label = Label(self.frame, text=text)
        label.pack(pady=10)

        for i, (text, value) in enumerate(buttons):
            button = Button(self.frame, text=text, command=lambda v=value: self._ok(v))
            button.pack(side=LEFT, padx=10)
            if i == focused-1:
                button.focus_set()
                b = button
                button.bind("<Return>", lambda _: b.invoke())
        return self.mainloop()

    def _bind_event(self, event, handler):
        self._event_bindings[event] = handler
        self.bind(event, handler)

    def _refresh_size(self):
        """ Autoshow scrollbars."""
        self.update_idletasks()  # finish drawing
        width = self.frame.winfo_width()
        height = self.frame.winfo_height()

        if width < self.winfo_screenwidth():
            self.sf._x_scrollbar.grid_forget()
        else:
            self.sf._x_scrollbar.grid(row=1, column=0, sticky="we")

        if height < self.winfo_screenheight():
            self.sf._y_scrollbar.grid_forget()
        else:
            self.sf._y_scrollbar.grid(row=0, column=1, sticky="ns")

        # The widgets do not know their size at the begginning, they must be drawn.
        # Hence we recommend the window size here and not in the constructor.
        self.geometry(f"{width}x{height}")

    def mainloop(self, callback: Callable = None):
        self.deiconify()  # show if hidden
        self.pending_buffer.clear()
        self.after(1, self._refresh_size)
        super().mainloop()
        if not self.interface._always_shown:
            self.withdraw()  # hide

        if self._result is Cancelled:
            raise Cancelled
        if callback:
            return callback()
        return self._result

    def _ok(self, val=None):
        # self.destroy()
        self.quit()
        # self.withdraw()
        self._clear_dialog()
        self._result = val

    def _clear_dialog(self):
        self.frame.pack_forget()
        for widget in self.frame.winfo_children():
            if widget not in [self.text_widget, self.label]:
                widget.destroy()
        for key in self._event_bindings:
            self.unbind(key)
        self._event_bindings.clear()
        self._result = None
        self.geometry("")  # resize the window so that it does not end up large<|MERGE_RESOLUTION|>--- conflicted
+++ resolved
@@ -110,7 +110,6 @@
         if self.form.button:
             tip = "Enter (when button focused)"
             ToolTip(self.form.button, msg=tip)  # NOTE is not destroyed in _clear
-<<<<<<< HEAD
 
             # Bind Enter to the button with focus
             self.form.button.bind("<Return>", lambda event: self._ok())
@@ -125,13 +124,6 @@
 
             self._bind_event("<Return>", handle_form_enter)
 
-=======
-            self._bind_event(keysym, self._ok)
-
-            # submit button styling
-            # self.form.button.grid_configure(sticky="", pady=15)
-            # self.form.button.config(width=15)
->>>>>>> 3af2b6e6
         self.protocol("WM_DELETE_WINDOW", lambda: sys.exit(0))
 
         # focus the first element and run
