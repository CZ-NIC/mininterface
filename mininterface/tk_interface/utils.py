--- conflicted
+++ resolved
@@ -136,11 +136,7 @@
         # Calendar
         elif isinstance(tag, DatetimeTag):
             grid_info = widget.grid_info()
-<<<<<<< HEAD
-            widget.grid_forget()
-=======
             widget.grid_forget()  # HERE
->>>>>>> f722def9
             nested_frame = DateEntryFrame(master, tk_app, tag, variable)
             nested_frame.grid(row=grid_info['row'], column=grid_info['column'])
             widget = nested_frame.spinbox
