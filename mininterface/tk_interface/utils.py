<<<<<<< HEAD
from tkinter import Button, Entry, TclError, Variable, Widget, Spinbox
from tkinter.filedialog import askopenfilename, askopenfilenames, askdirectory
from tkinter.ttk import Checkbutton, Combobox, Frame, Radiobutton, Style
=======
from tkinter import LEFT, Button, Entry, TclError, Variable, Spinbox
from tkinter.filedialog import askopenfilename, askopenfilenames
from tkinter.ttk import Checkbutton, Combobox, Radiobutton, Widget
>>>>>>> 3af2b6e6
from typing import TYPE_CHECKING


from tkinter_form.tkinter_form import FieldForm, Form

<<<<<<< HEAD
=======
from ..tag.datetime_tag import DatetimeTag
>>>>>>> 3af2b6e6

from ..tag.path_tag import PathTag

from ..tag.select_tag import SelectTag

from ..tag.select_tag import SelectTag

from ..tag.internal import CallbackButtonWidget, FacetButtonWidget, SubmitButtonWidget

from ..auxiliary import flatten
from ..form_dict import TagDict
from ..tag import Tag
from ..tag.secret_tag import SecretTag
from .select_input import SelectInputWrapper, VariableAnyWrapper
from .date_entry import DateEntryFrame
from .secret_entry import SecretEntryWrapper

if TYPE_CHECKING:
    from mininterface.tk_interface.adaptor import TkAdaptor

import os


def recursive_set_focus(widget: Widget):
    for child in widget.winfo_children():
        if not child.winfo_manager():
            # This is a hidden widget. Ex. Tkinter_form generates Entry for SelectTag
            # which we hide and put our own SelectTag widget over its place.
            continue
        if isinstance(child, (Entry, Checkbutton, Combobox, Radiobutton)):
            if isinstance(child, Radiobutton) and child.cget("takefocus") == 0:
                # NOTE the takefocus solution is not good.
                # We've set takefocus=0 to all radios that are not selected.
                # But proper way would be to compare the real value, if the radio box is checked.
                # If no radio in group is checked, focus the first.
                # But attention, if adaptor.settings.radio_select_on_focus,
                # the focusing must not trigger the var setting – radio box should stay unchecked.
                continue
            child.focus_set()
            return True
        if recursive_set_focus(child):
            return True


class AnyVariable(Variable):
    """ Original Variable is not able to hold lambdas. """

    def __init__(self, val):
        # super().__init__()
        self._name = str(val)
        self.val = val

    def set(self, val):
        self.val = val

    def get(self):
        return self.val


def choose_file_handler(variable: Variable, tag: PathTag):
    """Handler for file/directory selection on PathTag"""
    def _(*_):
        initialdir = os.getcwd()

        # Check whether this is a directory selection
        if tag.is_dir:
            # Directory selection using askdirectory
            kwargs = {"title": "Select Directory", "initialdir": initialdir}
            selected_dir = askdirectory(**kwargs)
            if not selected_dir:  # User cancelled
                return

            if tag.multiple:
                # Handle multiple selection for directories
                try:
                    current_val = variable.get()
                    if current_val and current_val.strip() and current_val != '[]':
                        # Parse existing list
                        import ast
                        try:
                            dirs_list = ast.literal_eval(current_val)
                            if not isinstance(dirs_list, list):
                                dirs_list = [dirs_list]  # Convert to list if not already

                            # Add the new directory if not already in list
                            if selected_dir not in dirs_list:
                                dirs_list.append(selected_dir)

                            variable.set(str(dirs_list))
                        except (SyntaxError, ValueError):
                            # If parsing fails, start a new list
                            variable.set(str([selected_dir]))
                    else:
                        # No current value, set a new list
                        variable.set(str([selected_dir]))
                except (TclError, TypeError):
                    # Fallback
                    variable.set(str([selected_dir]))
            else:
                # Simple single directory selection
                variable.set(selected_dir)
        else:
            # File selection
            if tag.multiple:
                # Multiple file selection
                try:
                    current_val = variable.get()
                    current_files = []
                    if current_val and current_val.strip() and current_val != '[]':
                        # Parse existing list
                        import ast
                        try:
                            current_files = ast.literal_eval(current_val)
                            if not isinstance(current_files, list):
                                current_files = [current_files]
                        except (SyntaxError, ValueError):
                            current_files = []

                    # Select new files with initial directory
                    kwargs = {"title": "Select Files", "initialdir": initialdir}
                    new_files = list(askopenfilenames(**kwargs))
                    if not new_files:  # User cancelled
                        return

                    # Add new files to existing list without duplicates
                    for new_file in new_files:
                        if new_file not in current_files:
                            current_files.append(new_file)

                    # Save updated list
                    variable.set(str(current_files))
                except (SyntaxError, ValueError, TclError, TypeError):
                    kwargs = {"title": "Select Files", "initialdir": initialdir}
                    files = list(askopenfilenames(**kwargs))
                    if files:
                        variable.set(str(files))
            else:
                # Single file selection
                kwargs = {"title": "Select File", "initialdir": initialdir}
                selected_file = askopenfilename(**kwargs)
                if selected_file:
                    variable.set(selected_file)

    return _


def on_change_handler(variable: Variable | VariableAnyWrapper, tag: Tag):
    """ Closure handler """
    def _(*_):
        try:
            return tag._on_change_trigger(variable.get())
        except TclError:
            # Ex: putting there an empty value to an input entry,
            # self._tk.getdouble(value))
            # _tkinter.TclError: expected floating-point number but got ""
            # NOTE we should refresh the Widget; see facet comment
            pass
    return _


def _set_true(variable: Variable, tag: Tag):
    def _(*_):
        variable.set(True)
        tag.facet.submit()
    return _


def replace_widgets(adaptor: "TkAdaptor", nested_widgets, form: TagDict):
    def replace_variable(variable):
        """ On form submit, tkinter_form will return the output of this variable. """
        if widget.winfo_manager() == 'grid':
            grid_info = widget.grid_info()
            widget.grid_forget()
            field_form.variable = variable
            return grid_info
        else:
            raise ValueError(f"GuiInterface: Cannot tackle the form, unknown winfo_manager {widget.winfo_manager()}.")

    # NOTE should the button receive tag or directly
    #   the whole facet (to change the current form)? Specifiable by experimental.FacetCallback.
    nested_widgets = widgets_to_dict(nested_widgets)

    # Prevent Enter key in an input field from submitting the form
    # But do not interfere with Tab navigation
    def prevent_submit(event):
        # Only prevent form submission, don't affect Tab navigation
        return "break"

    for tag, field_form in zip(flatten(form), flatten(nested_widgets)):
        tag: Tag
        field_form: FieldForm
        label1: Widget = field_form.label
        widget: Widget = field_form.widget
        variable = field_form.variable
        master = widget.master
        widget.pack_forget()
        process_change_handler = True
        """ If False, you process _last_ui_val and launch _on_change_trigger. """
        select_tag = False
        # NOTE this variable exists due to poor design

        # Prevent Enter key in any regular input field from submitting the form
        # But still allow Tab key to work normally
        if isinstance(widget, Entry):
            # Only bind the Enter key, not Tab key
            widget.bind('<Return>', prevent_submit)

        # We implement some of the types the tkinter_form don't know how to handle
        match tag:
            case SelectTag():
                grid_info = widget.grid_info()
                wrapper = SelectInputWrapper(master, tag, grid_info, widget, adaptor)
                select_tag = True
                variable = wrapper.variable_wrapper
                # since tkinter variables do not allow objects,
                # and choice values can be objects (ex. callbacks)
                # we use out special variable_dict instead
                replace_variable(variable)
                widget.grid_forget()
                widget = wrapper.widget
                if tag.multiple:
                    process_change_handler = False

            case PathTag():
                grid_info = widget.grid_info()

                # Create button for file/directory selection with appropriate icon
                file_handler = choose_file_handler(variable, tag)
                button_text = "📁" if tag.is_dir else "…"  # Folder icon for directories
                widget2 = Button(master, text=button_text, command=file_handler)
                widget2.grid(row=grid_info['row'], column=grid_info['column']+1)

                # Bind Enter key to button to open file dialog when button is focused
                widget2.bind('<Return>', lambda event: file_handler())

                # For input field, just prevent form submission on Enter without opening file dialog
                widget.bind('<Return>', prevent_submit)
            case DatetimeTag():
                grid_info = widget.grid_info()
                widget.grid_forget()
                nested_frame = DateEntryFrame(master, adaptor, tag, variable)
                nested_frame.grid(row=grid_info['row'], column=grid_info['column'], sticky="w")
                widget = nested_frame.spinbox
            case SecretTag():
                grid_info = widget.grid_info()
                widget.grid_forget()
                # Create wrapper and store it in the widget list
                wrapper = SecretEntryWrapper(master, tag, variable, grid_info)
                widget = wrapper.entry
                # Add shortcut to the central shortcuts set
                adaptor.shortcuts.add("Ctrl+T: Toggle visibility of password field")
            case _:
                match tag._recommend_widget():
                    # Special type: Submit button
                    case SubmitButtonWidget():  # NOTE EXPERIMENTAL
                        variable, widget = create_button(master, replace_variable, tag, label1)
                        widget.config(command=_set_true(variable, tag))
                    case FacetButtonWidget():  # NOTE EXPERIMENTAL
                        # Special type: FacetCallback button
                        variable, widget = create_button(master, replace_variable, tag, label1,
                                                         lambda tag=tag: tag.val(tag.facet))

                    case CallbackButtonWidget():
                        # Replace with a callback button
                        def inner(tag: Tag):
                            tag.facet.submit(_post_submit=tag._run_callable)
                        variable, widget = create_button(master, replace_variable, tag,
                                                         label1, lambda tag=tag: inner(tag))
                    case _:
                        grid_info = replace_variable(variable)
                        # Reposition to the grid so that the Tab order is restored.
                        # (As we replace some widgets with ex. custom DateEntry, these new would have Tab order broken.)
                        widget.grid(row=grid_info['row'], column=grid_info['column'], sticky="we")

        # Add event handler
        if process_change_handler:
            tag._last_ui_val = variable.get()
            h = on_change_handler(variable, tag)
            if select_tag:  # isinstance(w, Radiobutton):
                variable.trace_add("write", h)  # TODO
                # pass
            elif isinstance(widget, Combobox):
                widget.bind("<<ComboboxSelected>>", h)
            elif isinstance(widget, (Entry, Spinbox)):
                widget.bind("<FocusOut>", h)
            elif isinstance(widget, Checkbutton):
                widget.configure(command=h)

        # Change label name as the field name might have changed (ex. highlighted by an asterisk)
        # But we cannot change the dict key itself
        # as the user expects the consistency – the original one in the dict.
        if tag.name:
            label1.config(text=tag.name)


def create_button(master, _fetch, tag, label1, command=None):
    variable = AnyVariable(tag.val)
    grid_info = _fetch(variable)
    widget2 = Button(master, text=tag.name, command=command)
    widget2.grid(row=grid_info['row'], column=grid_info['column'])
    label1.grid_forget()
    return variable, widget2


def widgets_to_dict(widgets_dict) -> dict[str, dict | FieldForm]:
    """ Convert tkinter_form.widgets to a dict """
    result = {}
    for key, value in widgets_dict.items():
        if isinstance(value, dict):
            result[key] = widgets_to_dict(value)
        elif isinstance(value, Form):
            # this is another tkinter_form.Form, recursively parse
            result[key] = widgets_to_dict(value.fields)
        else:  # value is a tuple of (Label, Widget (like Entry))
            result[key] = value
    return result<|MERGE_RESOLUTION|>--- conflicted
+++ resolved
@@ -1,27 +1,19 @@
-<<<<<<< HEAD
+
 from tkinter import Button, Entry, TclError, Variable, Widget, Spinbox
 from tkinter.filedialog import askopenfilename, askopenfilenames, askdirectory
-from tkinter.ttk import Checkbutton, Combobox, Frame, Radiobutton, Style
-=======
-from tkinter import LEFT, Button, Entry, TclError, Variable, Spinbox
-from tkinter.filedialog import askopenfilename, askopenfilenames
-from tkinter.ttk import Checkbutton, Combobox, Radiobutton, Widget
->>>>>>> 3af2b6e6
+from tkinter.ttk import Checkbutton, Combobox, Radiobutton
+
 from typing import TYPE_CHECKING
 
 
 from tkinter_form.tkinter_form import FieldForm, Form
 
-<<<<<<< HEAD
-=======
 from ..tag.datetime_tag import DatetimeTag
->>>>>>> 3af2b6e6
 
 from ..tag.path_tag import PathTag
 
 from ..tag.select_tag import SelectTag
 
-from ..tag.select_tag import SelectTag
 
 from ..tag.internal import CallbackButtonWidget, FacetButtonWidget, SubmitButtonWidget
 
